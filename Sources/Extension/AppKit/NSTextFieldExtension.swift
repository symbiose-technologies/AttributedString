//
//  NSTextFieldExtension.swift
//  AttributedString
//
//  Created by Lee on 2020/4/8.
//  Copyright © 2020 LEE. All rights reserved.
//

#if os(macOS)

import AppKit

private var NSGestureRecognizerKey: Void?
private var NSEventMonitorKey: Void?
private var NSTextFieldTouchedKey: Void?
private var NSTextFieldActionsKey: Void?
private var NSTextFieldCheckingsKey: Void?

extension NSTextField: AttributedStringCompatible {
    
}

extension AttributedStringWrapper where Base: NSTextField {

    public var string: AttributedString {
        get { base.touched?.0 ?? .init(base.attributedStringValue) }
        set {
            // 判断当前是否在触摸状态, 内容是否发生了变化
            if var current = base.touched, current.0.isContentEqual(to: newValue) {
                current.0 = newValue
                base.touched = current
                
                // 将当前的高亮属性覆盖到新文本中 替换显示的文本
                let temp = NSMutableAttributedString(attributedString: newValue.value)
                base.attributedStringValue.get(current.1).forEach { (range, attributes) in
                    temp.setAttributes(attributes, range: range)
                }
                base.attributedStringValue = temp
                
            } else {
                base.attributedStringValue = AttributedString(
                    newValue.value,
                    .font(base.font ?? .systemFont(ofSize: 13)),
                    .paragraph(
                        .alignment(base.alignment),
                        .baseWritingDirection(base.baseWritingDirection)
                    )
                ).value
            }
            
            // 设置动作和手势
            setupActions(newValue)
            setupGestureRecognizers()
        }
    }
    
    public var placeholder: AttributedString? {
        get { AttributedString(base.placeholderAttributedString) }
        set { base.placeholderAttributedString = newValue?.value }
    }
}

extension AttributedStringWrapper where Base: NSTextField {
    
    private(set) var gestures: [NSGestureRecognizer] {
        get { base.associated.get(&NSGestureRecognizerKey) ?? [] }
        set { base.associated.set(retain: &NSGestureRecognizerKey, newValue) }
    }
    
    private(set) var monitors: [Any] {
        get { base.associated.get(&NSEventMonitorKey) ?? [] }
        set { base.associated.set(retain: &NSEventMonitorKey, newValue) }
    }
    
    /// 设置动作
    private func setupActions(_ string: AttributedString?) {
        // 清理原有动作记录
        base.actions = [:]
        
        guard let string = string else {
            return
        }
        // 获取全部动作
        let actions: [NSRange: AttributedString.Action] = string.value.get(.action)
        // 匹配检查
        let checkings = base.checkings
        let temp = checkings.keys + (actions.isEmpty ? [] : [.action])
        string.matching(temp).forEach { (range, checking) in
            let (type, result) = checking
            switch result {
            case .action(let result):
                guard var action = actions[range] else { return }
                action.handle = {
                    action.callback(result)
                    checkings[type]?.1(.action(result))
                }
                base.actions[range] = action
                
            default:
<<<<<<< HEAD
                guard let value = checkings[type] else { return }
                base.actions[range] = .init(.click, highlights: value.0) { _ in value.1(result) }
=======
                guard let value = observation[type] else { return }
                var action = Action(.click, highlights: value.0)
                action.handle = {
                    value.1(result)
                }
                base.actions[range] = action
>>>>>>> 7d1b4cd7
            }
        }
    }
    
    /// 设置手势识别
    private func setupGestureRecognizers() {
        gestures.forEach { base.removeGestureRecognizer($0) }
        gestures = []
        
        Set(base.actions.values.map({ $0.trigger })).forEach {
            switch $0 {
            case .click:
                let gesture = NSClickGestureRecognizer(target: base, action: #selector(Base.attributedAction))
                base.addGestureRecognizer(gesture)
                gestures.append(gesture)
                
            case .press:
                let gesture = NSPressGestureRecognizer(target: base, action: #selector(Base.attributedAction))
                base.addGestureRecognizer(gesture)
                gestures.append(gesture)
            }
        }
        
        monitors.forEach { NSEvent.removeMonitor($0) }
        monitors = []
        guard base.isActionEnabled else { return }
        if let monitor = NSEvent.addLocalMonitorForEvents(matching: .leftMouseDown, handler: { (event) -> NSEvent? in
            self.base.attributed_mouseDown(with: event)
            return event
        }) {
            monitors.append(monitor)
        }
        if let monitor = NSEvent.addLocalMonitorForEvents(matching: .leftMouseUp, handler: { (event) -> NSEvent? in
            self.base.attributed_mouseUp(with: event)
            return event
        }) {
            monitors.append(monitor)
        }
    }
    
    /// 添加监听
    /// - Parameters:
    ///   - checking: 检查类型
    ///   - highlights: 高亮样式
    ///   - callback: 触发回调
    public func observe(_ checking: Checking, highlights: [Highlight] = .defalut, with callback: @escaping (Checking.Result) -> Void) {
        observe([checking], highlights: highlights, with: callback)
    }
    
    /// 添加监听
    /// - Parameters:
    ///   - checkings: 检查类型
    ///   - highlights: 高亮样式
    ///   - callback: 触发回调
    public func observe(_ checkings: [Checking] = .defalut, highlights: [Highlight] = .defalut, with callback: @escaping (Checking.Result) -> Void) {
        var temp = base.checkings
        checkings.forEach { temp[$0] = (highlights, callback) }
        base.checkings = temp
    }
    
    /// 移除监听
    /// - Parameter checking: 检查类型
    public func remove(checking: Checking) {
        base.checkings.removeValue(forKey: checking)
    }
}

extension NSTextField {
    
    fileprivate typealias Action = AttributedString.Action
    fileprivate typealias Checking = AttributedString.Checking
    fileprivate typealias Highlight = AttributedString.Action.Highlight
    fileprivate typealias Checkings = [Checking: ([Highlight], (Checking.Result) -> Void)]
    
    /// 是否启用Action
    fileprivate var isActionEnabled: Bool {
        return !attributed.gestures.isEmpty && (!isEditable && !isSelectable)
    }
    
    /// 触摸信息
    fileprivate var touched: (AttributedString, NSRange, Action)? {
        get { associated.get(&NSTextFieldTouchedKey) }
        set { associated.set(retain: &NSTextFieldTouchedKey, newValue) }
    }
    /// 全部动作
    fileprivate var actions: [NSRange: Action] {
        get { associated.get(&NSTextFieldActionsKey) ?? [:] }
        set { associated.set(retain: &NSTextFieldActionsKey, newValue) }
    }
    /// 监听信息
    fileprivate var checkings: Checkings {
        get { associated.get(&NSTextFieldCheckingsKey) ?? [:] }
        set { associated.set(retain: &NSTextFieldCheckingsKey, newValue) }
    }
    
    @objc
    func attributed_mouseDown(with event: NSEvent) {
        let point = convert(event.locationInWindow, from: nil)
        guard bounds.contains(point), window == event.window else { return }
        guard isActionEnabled else { return }
        guard let (range, action) = matching(point) else { return }
        let string = attributed.string
        // 备份当前信息
        touched = (string, range, action)
        // 设置高亮样式
        var temp: [NSAttributedString.Key: Any] = [:]
        action.highlights.forEach { temp.merge($0.attributes, uniquingKeysWith: { $1 }) }
        self.attributedStringValue = attributedStringValue.reset(range: range) { (attributes) in
            attributes.merge(temp, uniquingKeysWith: { $1 })
        }
    }
    
    @objc
    func attributed_mouseUp(with event: NSEvent) {
        guard isActionEnabled else { return }
        DispatchQueue.main.async {
            guard let current = self.touched else { return }
            self.touched = nil
            self.attributedStringValue = current.0.value
        }
    }
}

fileprivate extension NSTextField {
    
    @objc
    func attributedAction(_ sender: NSGestureRecognizer) {
        guard isActionEnabled else { return }
        guard let action = touched?.2 else { return }
        guard action.trigger.matching(sender) else { return }
        // 点击 回调
        action.handle?()
    }
    
    func matching(_ point: CGPoint) -> (NSRange, Action)? {
        let attributedString = AttributedString(attributedStringValue)
        
        // 构建同步Label设置的TextKit
        let textStorage = NSTextStorage(attributedString: attributedString.value)
        let textContainer = NSTextContainer(size: bounds.size)
        let layoutManager = NSLayoutManager()
        layoutManager.addTextContainer(textContainer)
        textStorage.addLayoutManager(layoutManager)
        textContainer.lineBreakMode = lineBreakMode
        textContainer.lineFragmentPadding = 0.0
        textContainer.maximumNumberOfLines = usesSingleLineMode ? 1 : 0
        
        // 获取字形下标
        var fraction: CGFloat = 0
        let glyphIndex = layoutManager.glyphIndex(for: point, in: textContainer, fractionOfDistanceThroughGlyph: &fraction)
        // 获取字符下标
        let index = layoutManager.characterIndexForGlyph(at: glyphIndex)
        // 通过字形距离判断是否在字形范围内
        guard fraction > 0, fraction < 1 else {
            return nil
        }
        // 获取点击的字符串范围和回调事件
        guard
            let range = actions.keys.first(where: { $0.contains(index) }),
            let action = actions[range] else {
            return nil
        }
        return (range, action)
    }
}

#endif<|MERGE_RESOLUTION|>--- conflicted
+++ resolved
@@ -97,17 +97,12 @@
                 base.actions[range] = action
                 
             default:
-<<<<<<< HEAD
                 guard let value = checkings[type] else { return }
-                base.actions[range] = .init(.click, highlights: value.0) { _ in value.1(result) }
-=======
-                guard let value = observation[type] else { return }
                 var action = Action(.click, highlights: value.0)
                 action.handle = {
                     value.1(result)
                 }
                 base.actions[range] = action
->>>>>>> 7d1b4cd7
             }
         }
     }
